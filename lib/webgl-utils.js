// src/webgl-utils.js

/**
 * Initializes and returns a WebGL_OLD rendering context.
 * @param {HTMLCanvasElement} canvas The canvas element to get the context from.
 * @returns {WebGLRenderingContext | null} The WebGL context or null if not available.
 */
export function initWebGL(canvas) {
    if (!canvas) {
        console.error("initWebGL: Canvas element is null or undefined.");
        return null;
    }
    let gl = null;
    try {
        // Try to grab the standard context. If it fails, fallback to experimental.
        gl = canvas.getContext("webgl") || canvas.getContext("experimental-webgl");
    } catch (e) {
        console.error("Error getting WebGL context:", e);
    }

    if (!gl) {
        console.error("WebGL not supported or context creation failed.");
        return null;
    }
<<<<<<< HEAD
    console.log("WebGL context obtained.");

    // Add extension status caching
    if (gl) {
        gl._oesTextureFloatEnabled = !!gl.getExtension('OES_texture_float');
        console.log("WebGL Init: OES_texture_float support:", gl._oesTextureFloatEnabled); // Changed log message
        gl._webglColorBufferFloatEnabled = !!gl.getExtension('WEBGL_color_buffer_float');
        console.log("WebGL Init: WEBGL_color_buffer_float support:", gl._webglColorBufferFloatEnabled); // Changed log message
    }

=======
    // Attempt to enable WEBGL_color_buffer_float, often needed with OES_texture_float
    const colorBufferFloatExt = gl.getExtension('WEBGL_color_buffer_float');
    if (!colorBufferFloatExt) {
        console.warn("WEBGL_color_buffer_float extension not available. Rendering to float textures might not be fully supported or could be slow.");
    }
    // console.log("WebGL context obtained."); // Removed
>>>>>>> e97f7f3f
    return gl;
}

/**
 * Creates and compiles a shader.
 * @param {WebGLRenderingContext} gl The WebGL context.
 * @param {GLenum} type The shader type (gl.VERTEX_SHADER or gl.FRAGMENT_SHADER).
 * @param {string} source The shader source code.
 * @returns {WebGLShader | null} The compiled shader or null on failure.
 */
export function createShader(gl, type, source) {
    if (!gl) {
        console.error("createShader: WebGL context is null.");
        return null;
    }
    const shader = gl.createShader(type);
    if (!shader) {
        console.error("Unable to create shader object.");
        return null;
    }
    gl.shaderSource(shader, source);
    gl.compileShader(shader);

    if (!gl.getShaderParameter(shader, gl.COMPILE_STATUS)) {
        const shaderType = type === gl.VERTEX_SHADER ? "Vertex" : "Fragment";
        console.error(`Error compiling ${shaderType} shader:`, gl.getShaderInfoLog(shader));
        gl.deleteShader(shader);
        return null;
    }
    // console.log((type === gl.VERTEX_SHADER ? "Vertex" : "Fragment") + " shader compiled successfully."); // Removed
    return shader;
}

/**
 * Creates and links a shader program.
 * @param {WebGLRenderingContext} gl The WebGL context.
 * @param {WebGLShader} vertexShader The compiled vertex shader.
 * @param {WebGLShader} fragmentShader The compiled fragment shader.
 * @returns {WebGLProgram | null} The shader program or null on failure.
 */
export function createProgram(gl, vertexShader, fragmentShader) {
    if (!gl || !vertexShader || !fragmentShader) {
        console.error("createProgram: Invalid arguments (gl, vertexShader, or fragmentShader is null).");
        return null;
    }
    const program = gl.createProgram();
    if (!program) {
        console.error("Unable to create shader program.");
        return null;
    }
    gl.attachShader(program, vertexShader);
    gl.attachShader(program, fragmentShader);
    gl.linkProgram(program);

    if (!gl.getProgramParameter(program, gl.LINK_STATUS)) {
        console.error("Error linking shader program:", gl.getProgramInfoLog(program));
        gl.deleteProgram(program);
        return null;
    }
    // console.log("Shader program linked successfully."); // Removed
    return program;
}

/**
 * Creates a 2D texture from a Float32Array.
 * Assumes data for RGBA channels if components = 4. For our GPGPU, we might store 1 float per pixel (Luminance or Red).
 * @param {WebGLRenderingContext} gl The WebGL context.
 * @param {Float32Array} dataArray The data to load into the texture.
 * @param {number} width The width of the texture.
 * @param {number} height The height of the texture.
 * @param {boolean} [useRGBA=false] If true, assumes dataArray has 4 components (RGBA) per texel. If false (default), assumes 1 component (R) per texel.
 * @returns {WebGLTexture | null} The created texture or null on failure.
 */
export function createDataTexture(gl, dataArray, width, height, useRGBA = false) {
    if (!gl) {
        console.error("createDataTexture: WebGL context is null.");
        return null;
    }
<<<<<<< HEAD
    // Use the cached status from initWebGL
    if (!gl._oesTextureFloatEnabled) {
        console.error('OES_texture_float extension not supported (checked via cached status). Required for float textures.');
        // Consider if an alert is still appropriate here or if errors should propagate
        // For now, keeping the alert for direct user feedback if this util is used standalone.
        alert('OES_texture_float extension not supported. This is required for GPGPU tasks using float textures.');
=======
    if (!gl.getExtension('OES_texture_float')) {
        console.error('OES_texture_float extension not supported.');
        // It's often better to throw an error or let the app handle this,
        // but alert was in the original code. For now, keep or remove based on desired behavior.
        // Consider removing alert for a library function.
        // alert('OES_texture_float extension not supported. This is required for GPGPU tasks.');
>>>>>>> e97f7f3f
        return null;
    }

    const texture = gl.createTexture();
    gl.bindTexture(gl.TEXTURE_2D, texture);

    gl.texParameteri(gl.TEXTURE_2D, gl.TEXTURE_MIN_FILTER, gl.NEAREST);
    gl.texParameteri(gl.TEXTURE_2D, gl.TEXTURE_MAG_FILTER, gl.NEAREST);
    gl.texParameteri(gl.TEXTURE_2D, gl.TEXTURE_WRAP_S, gl.CLAMP_TO_EDGE);
    gl.texParameteri(gl.TEXTURE_2D, gl.TEXTURE_WRAP_T, gl.CLAMP_TO_EDGE);

    let texelData = null; // Initialize texelData to null

    if (dataArray) { // Only process dataArray if it's not null
        if (useRGBA) {
            texelData = dataArray; // Assume dataArray is already correctly formatted Float32Array
            if (dataArray.length !== width * height * 4) {
                // This warning is still relevant if dataArray is provided but mismatched
                console.warn("Data array length does not match width*height*4 for RGBA texture when dataArray is provided.");
            }
        } else {
            // Data is single component, pack it into the Red channel of an RGBA texture.
            texelData = new Float32Array(width * height * 4);
            for (let i = 0; i < width * height; i++) {
                if (i < dataArray.length) { // Check bounds in case dataArray is shorter than expected
                    texelData[i * 4 + 0] = dataArray[i]; // Store in Red channel
                } else {
                    texelData[i * 4 + 0] = 0.0; // Pad with 0 if dataArray is too short
                }
                texelData[i * 4 + 1] = 0.0;          // Green
                texelData[i * 4 + 2] = 0.0;          // Blue
                texelData[i * 4 + 3] = 1.0;          // Alpha (fully opaque)
            }
        }
    }
    // If dataArray was null, texelData remains null.
    // gl.texImage2D can accept null for the data argument to allocate texture memory without initial data.
    gl.texImage2D(gl.TEXTURE_2D, 0, gl.RGBA, width, height, 0, gl.RGBA, gl.FLOAT, texelData);

    gl.bindTexture(gl.TEXTURE_2D, null); // Unbind
    return texture;
}


/**
 * Reads pixel data from the current framebuffer into a Float32Array.
 * Assumes the data was stored as RGBA float.
 * @param {WebGLRenderingContext} gl The WebGL context.
 * @param {WebGLFramebuffer | null} framebuffer The framebuffer to read from. Bind this before calling.
 * @param {number} width The width of the area to read.
 * @param {number} height The height of the area to read.
 * @param {boolean} [extractSingleComponent=true] If true, extracts only the .r component from each RGBA texel.
 * @returns {Float32Array | null} The pixel data or null on failure.
 */
export function readDataFromTexture(gl, framebuffer, width, height, extractSingleComponent = true) {
    if (!gl) {
        console.error("readDataFromTexture: WebGL context is null.");
        return null;
    }

    // Store the current FBO to restore it later
    const previousFBO = gl.getParameter(gl.FRAMEBUFFER_BINDING);

    if (framebuffer) {
        gl.bindFramebuffer(gl.FRAMEBUFFER, framebuffer);
    } else {
        // If framebuffer is null, it implies reading from the default draw framebuffer.
        // However, for GPGPU, an explicit FBO with a float texture is usually needed.
        // This path might still lead to format mismatch errors if the default FB is RGBA8.
        // The caller (e.g., bigint.js) should ideally always provide the correct FBO.
        console.warn("readDataFromTexture: Reading from default framebuffer (framebuffer is null). Ensure this is intended and the format matches.");
    }

    const pixelDataRGBA = new Float32Array(width * height * 4); // RGBA
    try {
        gl.readPixels(0, 0, width, height, gl.RGBA, gl.FLOAT, pixelDataRGBA);
    } catch (e) {
        console.error("Error during gl.readPixels:", e);
        // Restore FBO before returning null
        if (framebuffer) { // Only restore if we changed it.
             gl.bindFramebuffer(gl.FRAMEBUFFER, previousFBO);
        }
        return null;
    }

    // Restore the previous FBO
    if (framebuffer) { // Only restore if we changed it.
        gl.bindFramebuffer(gl.FRAMEBUFFER, previousFBO);
    }

    if (extractSingleComponent) {
        const singleComponentData = new Float32Array(width * height);
        for (let i = 0; i < width * height; i++) {
            singleComponentData[i] = pixelDataRGBA[i * 4 + 0]; // Extract Red component
        }
        return singleComponentData;
    } else {
        return pixelDataRGBA;
    }
}

/**
 * Sets up a simple quad for GPGPU operations.
 * Creates a vertex buffer for a fullscreen quad and sets up the 'a_position' attribute.
 * @param {WebGLRenderingContext} gl The WebGL context.
 * @param {WebGLProgram} program The shader program (must have 'a_position' attribute).
 * @returns {WebGLBuffer | null} The vertex buffer or null on failure.
 */
export function setupGpgpuQuad(gl, program) {
    if (!gl || !program) {
        console.error("setupGpgpuQuad: gl or program is null.");
        return null;
    }

    const positionAttributeLocation = gl.getAttribLocation(program, "a_position");
    if (positionAttributeLocation < 0) {
        console.error("setupGpgpuQuad: Attribute 'a_position' not found in shader program.");
        // Not returning null here as buffer creation can proceed, but it won't be usable.
        // Caller should check if rendering works.
    }

    // Buffer for a fullscreen quad (2 triangles)
    const positions = new Float32Array([
        -1.0, -1.0,  // Triangle 1
         1.0, -1.0,
        -1.0,  1.0,
        -1.0,  1.0,  // Triangle 2
         1.0, -1.0,
         1.0,  1.0,
    ]);

    const positionBuffer = gl.createBuffer();
    if (!positionBuffer) {
        console.error("setupGpgpuQuad: Failed to create position buffer.");
        return null;
    }

    gl.bindBuffer(gl.ARRAY_BUFFER, positionBuffer);
    gl.bufferData(gl.ARRAY_BUFFER, positions, gl.STATIC_DRAW);

    // Setup the vertex attribute pointer
    // This part should typically be done right before gl.drawArrays,
    // but the buffer itself can be created and data set here.
    // For simplicity in this utility, we'll do it here if location is valid.
    if (positionAttributeLocation >= 0) {
        gl.enableVertexAttribArray(positionAttributeLocation);
        // Bind the position buffer before setting the pointer
        gl.bindBuffer(gl.ARRAY_BUFFER, positionBuffer);
        gl.vertexAttribPointer(
            positionAttributeLocation, // Attribute location
            2,                         // Number of components per attribute (x, y)
            gl.FLOAT,                  // Type of data
            false,                     // Normalize
            0,                         // Stride (0 = auto)
            0                          // Offset (0 = auto)
        );
    }

    // Texture Coordinates
    const texCoordAttributeLocation = gl.getAttribLocation(program, "a_texCoord");
    if (texCoordAttributeLocation < 0) {
        console.warn("setupGpgpuQuad: Attribute 'a_texCoord' not found in shader program. Texture mapping may not work.");
    }

    const texCoords = new Float32Array([
        0.0, 0.0, // Tex coord for -1,-1
        1.0, 0.0, // Tex coord for  1,-1
        0.0, 1.0, // Tex coord for -1, 1
        0.0, 1.0, // Tex coord for -1, 1
        1.0, 0.0, // Tex coord for  1,-1
        1.0, 1.0, // Tex coord for  1, 1
    ]);
    const texCoordBuffer = gl.createBuffer();
    if (!texCoordBuffer) {
        console.error("setupGpgpuQuad: Failed to create texture coordinate buffer.");
        // positionBuffer might still be valid, but setup is incomplete.
        // Consider how to handle partial failure; for now, continue and it might mostly work if texCoords aren't strictly needed by a shader.
    } else {
        gl.bindBuffer(gl.ARRAY_BUFFER, texCoordBuffer);
        gl.bufferData(gl.ARRAY_BUFFER, texCoords, gl.STATIC_DRAW);
        if (texCoordAttributeLocation >= 0) {
            gl.enableVertexAttribArray(texCoordAttributeLocation);
            gl.vertexAttribPointer(
                texCoordAttributeLocation,
                2,          // Number of components
                gl.FLOAT,
                false,
                0,
                0
            );
        }
    }

    // Unbind buffer (good practice, though not strictly necessary here as it's used immediately or soon after)
    // gl.bindBuffer(gl.ARRAY_BUFFER, null); // Let the caller manage binding state for drawing if preferred

    // Return an object containing buffers if they need to be managed/deleted by caller
    // For now, just returning the positionBuffer as before, assuming caller might only manage that one,
    // or that these buffers are short-lived with the quad setup.
    // A more robust solution might involve a VAO or returning all created resources.
    return positionBuffer;
}<|MERGE_RESOLUTION|>--- conflicted
+++ resolved
@@ -22,25 +22,12 @@
         console.error("WebGL not supported or context creation failed.");
         return null;
     }
-<<<<<<< HEAD
-    console.log("WebGL context obtained.");
-
-    // Add extension status caching
-    if (gl) {
-        gl._oesTextureFloatEnabled = !!gl.getExtension('OES_texture_float');
-        console.log("WebGL Init: OES_texture_float support:", gl._oesTextureFloatEnabled); // Changed log message
-        gl._webglColorBufferFloatEnabled = !!gl.getExtension('WEBGL_color_buffer_float');
-        console.log("WebGL Init: WEBGL_color_buffer_float support:", gl._webglColorBufferFloatEnabled); // Changed log message
-    }
-
-=======
     // Attempt to enable WEBGL_color_buffer_float, often needed with OES_texture_float
     const colorBufferFloatExt = gl.getExtension('WEBGL_color_buffer_float');
     if (!colorBufferFloatExt) {
         console.warn("WEBGL_color_buffer_float extension not available. Rendering to float textures might not be fully supported or could be slow.");
     }
     // console.log("WebGL context obtained."); // Removed
->>>>>>> e97f7f3f
     return gl;
 }
 
@@ -119,21 +106,12 @@
         console.error("createDataTexture: WebGL context is null.");
         return null;
     }
-<<<<<<< HEAD
-    // Use the cached status from initWebGL
-    if (!gl._oesTextureFloatEnabled) {
-        console.error('OES_texture_float extension not supported (checked via cached status). Required for float textures.');
-        // Consider if an alert is still appropriate here or if errors should propagate
-        // For now, keeping the alert for direct user feedback if this util is used standalone.
-        alert('OES_texture_float extension not supported. This is required for GPGPU tasks using float textures.');
-=======
     if (!gl.getExtension('OES_texture_float')) {
         console.error('OES_texture_float extension not supported.');
         // It's often better to throw an error or let the app handle this,
         // but alert was in the original code. For now, keep or remove based on desired behavior.
         // Consider removing alert for a library function.
         // alert('OES_texture_float extension not supported. This is required for GPGPU tasks.');
->>>>>>> e97f7f3f
         return null;
     }
 
